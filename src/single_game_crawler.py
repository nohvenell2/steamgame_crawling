"""
Steam 게임 크롤링을 위한 크롤러

반환 구조:
- 성공시: {'success': True, 'data': {...}}
- 실패시: {'success': False, 'error': 'error_type', 'message': 'error_message', 'app_id': app_id}

가능한 에러 타입:
- 'age_verification_failed': 나이 인증 처리 실패
- 'invalid_game_page': 유효하지 않은 게임 페이지
- 'rate_limit_exceeded': 요청 제한 초과 (최대 재시도 초과)
- 'http_error': HTTP 에러 (404, 500 등)
- 'exception': 예외 발생 (네트워크 오류 등)
- 'unknown': 알 수 없는 오류

사용 예시:
```python
import asyncio
from single_game_crawler import get__steam_info, setup_logger

# 로거 설정 (선택사항)
setup_logger("INFO")

# 프로그램 실행
result = get_steam_game_info_sync(1091500)
print_game_info(result)
```
"""

import asyncio
import aiohttp
from bs4 import BeautifulSoup
from typing import Dict, List, Optional, Any
import re
from datetime import datetime
import json
import csv
import os
from pathlib import Path
import logging

<<<<<<< HEAD
# 데이터베이스 관련 import
try:
    from database.inserter import GameInserter
    DB_AVAILABLE = True
except ImportError:
    print("⚠️  데이터베이스 모듈을 찾을 수 없습니다. JSON 저장 모드만 사용 가능합니다.")
    DB_AVAILABLE = False
=======
# 로거 유틸리티 import
from utils.logger import setup_logger

# 로거 설정
logger = logging.getLogger(__name__)
>>>>>>> d7a98f5b

class ComprehensiveGameCrawler:
    def __init__(self):
        self.base_url = "https://store.steampowered.com/app/"
        self.headers = {
            "User-Agent": "Mozilla/5.0 (Windows NT 10.0; Win64; x64) AppleWebKit/537.36 (KHTML, like Gecko) Chrome/91.0.4472.124 Safari/537.36"
        }

    def get_age_verification_cookies(self):
        """나이 인증을 우회하기 위한 쿠키를 생성합니다."""
        return {
            'birthtime': '1',
            'mature_content': '1',
            'lastagecheckage': '1-January-1970'
        }

    async def handle_age_check(self, session: aiohttp.ClientSession, url: str) -> Optional[str]:
        """나이 인증 페이지를 처리합니다."""
        try:
            async with session.get(url, headers=self.headers) as response:
                if response.status == 200:
                    html = await response.text()
                    
                    if 'agecheck' in html or 'agegate' in html:
                        logger.info("나이 인증 페이지 감지, 우회 중...")
                        form_data = {
                            'snr': '1_agecheck_agecheck__age-gate',
                            'ageDay': '1',
                            'ageMonth': 'January', 
                            'ageYear': '1990'
                        }
                        
                        async with session.post(url, data=form_data, headers=self.headers) as post_response:
                            if post_response.status == 200:
                                return await post_response.text()
                    
                    return html
        except Exception as e:
            logger.error(f"나이 인증 처리 중 오류: {str(e)}")
            return None

    def extract_basic_info(self, soup: BeautifulSoup, app_id: int) -> Dict[str, Any]:
        """기본 게임 정보를 추출합니다."""
        info = {}
        
        # 게임 제목
        title_selectors = [
            'div.apphub_AppName',
            'h1.pageheader',
            '.game_title h1',
            '#appHubAppName'
        ]
        
        for selector in title_selectors:
            element = soup.select_one(selector)
            if element:
                info['title'] = element.get_text(strip=True)
                break
        
        if 'title' not in info:
            info['title'] = "Unknown"
        
        # 게임 짧은 설명
        desc_selectors = [
            '.game_description_snippet',
            '.game_area_description .game_description_snippet'
        ]
        
        for selector in desc_selectors:
            element = soup.select_one(selector)
            if element:
                info['description'] = element.get_text(strip=True)
                break
        
        if 'description' not in info:
            info['description'] = ""
        
        return info

    def extract_detailed_description(self, soup: BeautifulSoup) -> str:
        """게임의 상세 설명을 추출합니다."""
        detailed_desc = ""
        
        try:
            # 방법 1: #game_area_description에서 추출
            game_area_desc = soup.select_one('#game_area_description')
            if game_area_desc:
                # "About This Game" 제목 제거하고 내용만 추출
                desc_text = game_area_desc.get_text(strip=True)
                # "About This Game" 문구 제거
                if desc_text.startswith('About This Game'):
                    desc_text = desc_text[len('About This Game'):].strip()
                if desc_text:
                    detailed_desc = desc_text
            
            # 방법 2: .game_area_description 클래스로 찾기
            if not detailed_desc:
                game_area_desc = soup.select_one('.game_area_description')
                if game_area_desc:
                    # 짧은 설명 요소는 제외하고 나머지 텍스트 추출
                    desc_copy = game_area_desc.__copy__()
                    # 짧은 설명 부분 제거
                    short_desc_elem = desc_copy.select_one('.game_description_snippet')
                    if short_desc_elem:
                        short_desc_elem.decompose()
                    
                    desc_text = desc_copy.get_text(strip=True)
                    if desc_text.startswith('About This Game'):
                        desc_text = desc_text[len('About This Game'):].strip()
                    if desc_text and len(desc_text) > 200:  # 충분히 긴 텍스트만
                        detailed_desc = desc_text
            
            # 방법 3: "About This Game" 제목 다음 컨텐츠 찾기
            if not detailed_desc:
                about_headers = soup.find_all(string=lambda text: text is not None and 'About This Game' in text)
                for header in about_headers:
                    parent = header.parent
                    if parent:
                        # 다음 형제 요소들에서 상세 설명 찾기
                        next_elem = parent.find_next_sibling()
                        while next_elem:
                            text = next_elem.get_text(strip=True)
                            if text and len(text) > 200:
                                detailed_desc = text
                                break
                            next_elem = next_elem.find_next_sibling()
                        
                        if detailed_desc:
                            break
            
            # 방법 4: 특정 컨테이너에서 가장 긴 텍스트 찾기
            if not detailed_desc:
                containers = soup.select('.tab_content, .game_page_autocollapse_ctn, .game_highlights')
                for container in containers:
                    text = container.get_text(strip=True)
                    if len(text) > 500 and len(text) > len(detailed_desc):
                        # 짧은 설명과 다른 경우만
                        short_desc = soup.select_one('.game_description_snippet')
                        if short_desc:
                            short_text = short_desc.get_text(strip=True)
                            if text != short_text and short_text not in text[:200]:
                                detailed_desc = text
            
            # 텍스트 정리
            if detailed_desc:
                # 불필요한 공백과 줄바꿈 정리
                detailed_desc = re.sub(r'\s+', ' ', detailed_desc).strip()
                # 너무 긴 경우 제한 (5000자)
                if len(detailed_desc) > 5000:
                    detailed_desc = detailed_desc[:5000] + "..."
                    
        except Exception as e:
            logger.error(f"상세 설명 추출 중 오류: {e}")
        
        return detailed_desc

    def extract_tags(self, soup: BeautifulSoup) -> List[str]:
        """게임 태그를 추출합니다."""
        tags = []
        tag_selectors = [
            'a.app_tag',
            '.popular_tags a',
            '.game_area_details_specs a'
        ]
        
        for selector in tag_selectors:
            tag_elements = soup.select(selector)
            if tag_elements:
                for tag in tag_elements:
                    tag_text = tag.get_text(strip=True)
                    if tag_text and tag_text not in tags:
                        tags.append(tag_text)
                break
        
        return tags

    def extract_genres(self, soup: BeautifulSoup) -> List[str]:
        """게임 장르를 추출합니다."""
        genres = []
        
        try:
            # 방법 1: 게임 상세 정보에서 "Genre:" 라벨 다음의 링크들 찾기
            genre_section = soup.select_one('#genresAndManufacturer')
            if genre_section:
                # "Genre:" 텍스트가 있는 부분 찾기
                genre_text = genre_section.get_text()
                if 'Genre:' in genre_text:
                    genre_links = genre_section.select('a[href*="/genre/"]')
                    for link in genre_links:
                        genre_name = link.get_text(strip=True)
                        if genre_name and genre_name not in genres:
                            genres.append(genre_name)
            
            # 방법 2: 더 일반적인 방법으로 장르 링크 찾기
            if not genres:
                genre_links = soup.select('a[href*="/genre/"]')
                for link in genre_links:
                    # URL에서 장르명 추출
                    href = link.get('href')
                    if href and '/genre/' in href:
                        genre_name = link.get_text(strip=True)
                        # 개발사/퍼블리셔가 아닌 실제 장르인지 확인
                        if genre_name and len(genre_name) < 50 and genre_name not in genres:
                            # 일반적인 장르 키워드 필터링
                            common_genres = [
                                'Action', 'Adventure', 'RPG', 'Strategy', 'Simulation', 
                                'Sports', 'Racing', 'Puzzle', 'Platformer', 'Shooter',
                                'Fighting', 'Horror', 'Survival', 'Arcade', 'Casual',
                                'Indie', 'MMO', 'Multiplayer', 'Co-op', 'VR', 'Free to Play',
                                'Early Access'
                            ]
                            if any(common in genre_name for common in common_genres):
                                genres.append(genre_name)
                            elif genre_name in common_genres:
                                genres.append(genre_name)
            
            # 방법 3: details_block에서 "Genre:" 패턴으로 찾기
            if not genres:
                details_blocks = soup.select('.details_block')
                for block in details_blocks:
                    block_text = block.get_text()
                    if 'Genre:' in block_text:
                        # Genre: 다음의 링크들 찾기
                        genre_pattern = re.search(r'Genre:\s*(.+?)(?:\n|$)', block_text)
                        if genre_pattern:
                            genre_text = genre_pattern.group(1).strip()
                            # 쉼표로 구분된 장르들 분리
                            for genre in genre_text.split(','):
                                genre = genre.strip()
                                if genre and genre not in genres:
                                    genres.append(genre)
                        
                        # 블록 내의 장르 링크들도 찾기
                        genre_links = block.select('a[href*="/genre/"]')
                        for link in genre_links:
                            genre_name = link.get_text(strip=True)
                            if genre_name and genre_name not in genres:
                                genres.append(genre_name)
                        break
            
            # 방법 4: 전체 텍스트에서 "Genre:" 패턴 찾기
            if not genres:
                all_text = soup.get_text()
                genre_matches = re.findall(r'Genre[s]?[:\s]+([^\n\r]+)', all_text, re.IGNORECASE)
                for match in genre_matches:
                    match = match.strip()
                    # 쉼표나 기타 구분자로 분리
                    for genre in re.split(r'[,;/]', match):
                        genre = genre.strip()
                        if genre and len(genre) < 50 and genre not in genres:
                            genres.append(genre)
            
        except Exception as e:
            logger.error(f"장르 정보 추출 중 오류: {e}")
        
        # 중복 제거 및 정리
        unique_genres = []
        for genre in genres:
            if genre and genre not in unique_genres:
                unique_genres.append(genre)
        
        return unique_genres

    def extract_price_info(self, soup: BeautifulSoup) -> Dict[str, Any]:
        """가격 정보를 추출합니다."""
        price_info = {
            'current_price': None,
            'original_price': None,
            'discount_percent': None,
            'is_free': False
        }
        
        # 무료 게임 확인
        free_elements = soup.select('.game_purchase_price')
        for elem in free_elements:
            text = elem.get_text(strip=True).lower()
            if 'free' in text or '무료' in text:
                price_info['is_free'] = True
                price_info['current_price'] = "Free"
                return price_info
        
        # 현재 가격
        current_price_selectors = [
            '.game_purchase_price',
            '.discount_final_price'
        ]
        
        for selector in current_price_selectors:
            element = soup.select_one(selector)
            if element:
                price_text = element.get_text(strip=True)
                if price_text and price_text != '--':
                    price_info['current_price'] = price_text
                    break
        
        # 원래 가격 (할인 시)
        original_price_element = soup.select_one('.discount_original_price')
        if original_price_element:
            price_info['original_price'] = original_price_element.get_text(strip=True)
        
        # 할인율
        discount_element = soup.select_one('.discount_pct')
        if discount_element:
            discount_text = discount_element.get_text(strip=True)
            # "-50%" 형태에서 숫자만 추출
            discount_match = re.search(r'-(\d+)%', discount_text)
            if discount_match:
                price_info['discount_percent'] = int(discount_match.group(1))
        
        return price_info

    def extract_developer_publisher(self, soup: BeautifulSoup) -> Dict[str, Any]:
        """개발사/퍼블리셔 정보를 추출합니다."""
        dev_pub_info: Dict[str, Any] = {
            'developer': None,
            'publisher': None
        }
        
        # 개발사/퍼블리셔 정보 추출 - 다양한 방법 시도
        try:
            # 방법 1: 게임 상세 정보에서 찾기
            details_specs = soup.select('.game_area_details_specs .summary')
            
            for i, spec in enumerate(details_specs):
                text = spec.get_text(strip=True).lower()
                
                # 다음 요소가 있는지 확인
                if i + 1 < len(details_specs):
                    next_spec = details_specs[i + 1]
                    value = next_spec.get_text(strip=True)
                    
                    if 'developer' in text:
                        dev_pub_info['developer'] = value
                    elif 'publisher' in text:
                        dev_pub_info['publisher'] = value
            
            # 방법 2: dev_row 클래스로 찾기
            if not dev_pub_info['developer'] or not dev_pub_info['publisher']:
                dev_rows = soup.select('.dev_row')
                for row in dev_rows:
                    summary = row.select_one('.summary')
                    if summary:
                        summary_text = summary.get_text(strip=True).lower()
                        if 'developer' in summary_text:
                            dev_link = row.select_one('a')
                            if dev_link:
                                dev_pub_info['developer'] = dev_link.get_text(strip=True)
                        elif 'publisher' in summary_text:
                            pub_link = row.select_one('a')
                            if pub_link:
                                dev_pub_info['publisher'] = pub_link.get_text(strip=True)
            
            # 방법 3: 링크 href 속성으로 찾기
            if not dev_pub_info['developer']:
                dev_elements = soup.select('a[href*="developer"]')
                if dev_elements:
                    dev_pub_info['developer'] = dev_elements[0].get_text(strip=True)
            
            if not dev_pub_info['publisher']:
                pub_elements = soup.select('a[href*="publisher"]')
                if pub_elements:
                    dev_pub_info['publisher'] = pub_elements[0].get_text(strip=True)
            
            # 방법 4: 게임 정보 블록에서 직접 찾기
            if not dev_pub_info['developer'] or not dev_pub_info['publisher']:
                # 모든 텍스트에서 "Developer:" 또는 "Publisher:" 패턴 찾기
                all_text = soup.get_text()
                
                # Developer 패턴 찾기
                dev_match = re.search(r'Developer[:\s]+([^\n\r]+)', all_text, re.IGNORECASE)
                if dev_match and not dev_pub_info['developer']:
                    dev_pub_info['developer'] = dev_match.group(1).strip()
                
                # Publisher 패턴 찾기
                pub_match = re.search(r'Publisher[:\s]+([^\n\r]+)', all_text, re.IGNORECASE)
                if pub_match and not dev_pub_info['publisher']:
                    dev_pub_info['publisher'] = pub_match.group(1).strip()
            
            # 방법 5: 특정 클래스명으로 찾기
            if not dev_pub_info['developer'] or not dev_pub_info['publisher']:
                # 다른 가능한 선택자들
                possible_selectors = [
                    '.glance_ctn .summary',
                    '.details_block .summary',
                    '.game_area_details .summary'
                ]
                
                for selector in possible_selectors:
                    elements = soup.select(selector)
                    for i, elem in enumerate(elements):
                        text = elem.get_text(strip=True).lower()
                        if 'developer' in text and i + 1 < len(elements):
                            if not dev_pub_info['developer']:
                                dev_pub_info['developer'] = elements[i + 1].get_text(strip=True)
                        elif 'publisher' in text and i + 1 < len(elements):
                            if not dev_pub_info['publisher']:
                                dev_pub_info['publisher'] = elements[i + 1].get_text(strip=True)
                    
                    if dev_pub_info['developer'] and dev_pub_info['publisher']:
                        break
                        
        except Exception as e:
            logger.error(f"개발사/퍼블리셔 추출 중 오류: {e}")
        
        return dev_pub_info

    def extract_release_date(self, soup: BeautifulSoup) -> Optional[str]:
        """출시일을 추출합니다."""
        release_selectors = [
            '.release_date .date',
            '.game_area_release_date .date'
        ]
        
        for selector in release_selectors:
            element = soup.select_one(selector)
            if element:
                return element.get_text(strip=True)
        
        return None

    def extract_review_info(self, soup: BeautifulSoup) -> Dict[str, Any]:
        """리뷰/평점 정보를 추출합니다."""
        review_info: Dict[str, Any] = {
            'recent_reviews': None,
            'all_reviews': None,
            'recent_review_count': None,
            'total_review_count': None,
            'recent_positive_percent': None,
            'total_positive_percent': None
        }
        
        # 리뷰 요약 정보
        review_summaries = soup.select('.game_review_summary')
        if len(review_summaries) >= 2:
            review_info['recent_reviews'] = review_summaries[0].get_text(strip=True)
            review_info['all_reviews'] = review_summaries[1].get_text(strip=True)
        elif len(review_summaries) == 1:
            review_info['all_reviews'] = review_summaries[0].get_text(strip=True)
        
        # 상세 리뷰 통계 - 더 정확한 추출
        try:
            # 리뷰 통계 정보가 있는 섹션 찾기
            review_sections = soup.select('.user_reviews_summary_row')
            
            for section in review_sections:
                section_text = section.get_text()
                
                # 최근 리뷰 섹션
                if 'Recent Reviews' in section_text or '최근 리뷰' in section_text:
                    # 괄호 안의 숫자 추출 (리뷰 개수)
                    count_match = re.search(r'\((\d{1,3}(?:,\d{3})*)\)', section_text)
                    if count_match:
                        review_info['recent_review_count'] = count_match.group(1)
                    
                    # 퍼센트 추출 - 더 정확한 패턴
                    percent_match = re.search(r'(\d+)%\s+of\s+the\s+\d+', section_text)
                    if percent_match:
                        review_info['recent_positive_percent'] = int(percent_match.group(1))
                
                # 전체 리뷰 섹션
                elif 'All Reviews' in section_text or '모든 리뷰' in section_text:
                    # 괄호 안의 숫자 추출 (리뷰 개수)
                    count_match = re.search(r'\((\d{1,3}(?:,\d{3})*)\)', section_text)
                    if count_match:
                        review_info['total_review_count'] = count_match.group(1)
                    
                    # 퍼센트 추출 - 더 정확한 패턴
                    percent_match = re.search(r'(\d+)%\s+of\s+the\s+\d+', section_text)
                    if percent_match:
                        review_info['total_positive_percent'] = int(percent_match.group(1))
            
            # 추가 시도: 다른 선택자로 리뷰 통계 찾기
            if not review_info['total_review_count']:
                # 리뷰 통계를 담고 있는 다른 요소들 시도
                review_stats = soup.select('.responsive_reviewdesc')
                for stat in review_stats:
                    stat_text = stat.get_text()
                    
                    # "94% of the 123,456 user reviews" 패턴 찾기
                    match = re.search(r'(\d+)%\s+of\s+the\s+([\d,]+)\s+user\s+reviews', stat_text)
                    if match:
                        review_info['total_positive_percent'] = int(match.group(1))
                        review_info['total_review_count'] = match.group(2)
                        break
                        
        except Exception as e:
            logger.error(f"리뷰 정보 추출 중 오류: {e}")
        
        return review_info

    def extract_header_images(self, soup: BeautifulSoup, app_id: int) -> List[str]:
        """헤더 이미지를 추출합니다."""
        header_images = []
        
        # HTML에서 헤더 이미지 찾기
        header_selectors = [
            '.game_header_image_full',
            '.game_header_image img',
            '.page_header_image img'
        ]
        
        for selector in header_selectors:
            elements = soup.select(selector)
            for elem in elements:
                src = elem.get('src', '')
                if src and src not in header_images:
                    header_images.append(src)
        
        # Steam의 표준 헤더 이미지 URL 패턴 추가
        standard_header_url = f"https://shared.fastly.steamstatic.com/store_item_assets/steam/apps/{app_id}/header.jpg"
        if standard_header_url not in header_images:
            header_images.append(standard_header_url)
        
        return header_images

    def extract_system_requirements(self, soup: BeautifulSoup) -> Dict[str, str]:
        """시스템 요구사항을 추출합니다."""
        sys_req = {
            'minimum': '',
            'recommended': ''
        }
        
        sys_req_sections = soup.select('.game_area_sys_req')
        for section in sys_req_sections:
            text = section.get_text()
            if 'Minimum' in text or '최소' in text:
                sys_req['minimum'] = text.strip()
            elif 'Recommended' in text or '권장' in text:
                sys_req['recommended'] = text.strip()
        
        return sys_req

    async def get_comprehensive_game_info(self, app_id: int, max_retries: int = 7) -> Dict[str, Any]:
        """
        게임 ID를 입력받아 모든 정보를 종합적으로 추출합니다.
        
        Returns:
            Dict[str, Any]: 
                성공시: {'success': True, 'data': {...}}
                실패시: {'success': False, 'error': 'error_type', 'message': 'error_message', 'app_id': app_id}
        """
        url = f"{self.base_url}{app_id}"
        logger.info(f"종합 정보 추출 중: {url}")
        
        for attempt in range(max_retries + 1):
            try:
                jar = aiohttp.CookieJar(unsafe=True)
                async with aiohttp.ClientSession(cookie_jar=jar) as session:
                    cookies = self.get_age_verification_cookies()
                    
                    async with session.get(url, headers=self.headers, cookies=cookies) as response:
                        # 성공적인 응답
                        if response.status == 200:
                            html = await response.text()
                            
                            # 나이 인증 페이지로 리다이렉트된 경우 처리
                            if 'agecheck' in response.url.path or 'agegate' in html.lower():
                                html = await self.handle_age_check(session, str(response.url))
                                if not html:
                                    return {
                                        'success': False,
                                        'error': 'age_verification_failed',
                                        'message': '나이 인증 처리 실패',
                                        'app_id': app_id
                                    }
                            
                            soup = BeautifulSoup(html, 'html.parser')
                            
                            # 모든 정보 추출
                            game_info = {
                                'app_id': app_id,
                                'crawled_at': datetime.now().isoformat(),
                                **self.extract_basic_info(soup, app_id),
                                'detailed_description': self.extract_detailed_description(soup),
                                'tags': self.extract_tags(soup),
                                'genres': self.extract_genres(soup),
                                'price_info': self.extract_price_info(soup),
                                'developer_publisher': self.extract_developer_publisher(soup),
                                'release_date': self.extract_release_date(soup),
                                'review_info': self.extract_review_info(soup),
                                'header_images': self.extract_header_images(soup, app_id),
                                'system_requirements': self.extract_system_requirements(soup)
                            }
                            if not game_info.get('title') or game_info.get('title') == 'Unknown' :
                                logger.error(f"게임 ID {app_id}: 게임 정보 추출 불가능")
                                return {
                                    'success': False,
                                    'error': 'invalid_game_page',
                                    'message': '게임 정보 추출 불가능 (제목 없음)',
                                    'app_id': app_id
                                }
                            
                            logger.info(f"게임 ID {app_id}: 종합 정보 추출 성공 - {game_info['title']}")
                            return {
                                'success': True,
                                'data': game_info
                            }
                        
                        # 요청 제한 관련 상태 코드
                        elif response.status in [429, 503, 502, 504]:
                            if attempt < max_retries:
                                # 지수적으로 증가하는 딜레이 (2초, 4초, 8초, 16초, 32초, 64초, 128초)
                                delay = 2 * (2 ** attempt)
                                logger.warning(f"게임 ID {app_id}: HTTP {response.status} - {attempt + 1}회 실패, {delay}초 후 재시도...")
                                await asyncio.sleep(delay)
                                continue
                            else:
                                logger.error(f"게임 ID {app_id}: HTTP {response.status} - 최대 재시도 횟수 초과")
                                return {
                                    'success': False,
                                    'error': 'rate_limit_exceeded',
                                    'message': f'HTTP {response.status} - 최대 재시도 횟수 ({max_retries}) 초과',
                                    'app_id': app_id,
                                    'http_status': response.status
                                }
                        
                        # 기타 HTTP 에러
                        else:
                            logger.error(f"게임 ID {app_id}: HTTP {response.status} 오류")
                            return {
                                'success': False,
                                'error': 'http_error',
                                'message': f'HTTP {response.status} 오류',
                                'app_id': app_id,
                                'http_status': response.status
                            }
                            
            except Exception as e:
                if attempt < max_retries and "HTTP" in str(e) and any(code in str(e) for code in ["429", "503", "502", "504"]):
                    # 재시도 가능한 네트워크 오류
                    delay = 2 * (2 ** attempt)
                    logger.warning(f"게임 ID {app_id}: HTTP {response.status} - {attempt + 1}회 실패, {delay}초 후 재시도...")
                    await asyncio.sleep(delay)
                    continue
                elif attempt == max_retries:
                    logger.error(f"게임 ID {app_id}: 최대 재시도 횟수 초과 - {str(e)}")
                    return {
                        'success': False,
                        'error': 'exception',
                        'message': f'최대 재시도 횟수 ({max_retries}) 초과 - {str(e)}',
                        'app_id': app_id,
                        'exception_type': type(e).__name__
                    }
                else:
                    logger.error(f"게임 ID {app_id}: 종합 정보 추출 중 오류 - {str(e)}")
                    return {
                        'success': False,
                        'error': 'exception',
                        'message': f'종합 정보 추출 중 오류 - {str(e)}',
                        'app_id': app_id,
                        'exception_type': type(e).__name__
                    }
        
        # 이론적으로 도달하지 않는 코드이지만 안전을 위해
        return {
            'success': False,
            'error': 'unknown',
            'message': '알 수 없는 오류',
            'app_id': app_id
        }


# 편의 함수들
async def get_steam_game_info_crawler(app_id: int, max_retries: int = 7) -> Dict[str, Any]:
    """
    Steam 게임 ID를 입력받아 모든 정보를 반환하는 비동기 함수
    
    Args:
        app_id (int): Steam 게임 ID
        max_retries (int): 최대 재시도 횟수 (기본값: 7 - 총 대기시간 약 5분)
        
    Returns:
        Dict[str, Any]: 
            성공시: {'success': True, 'data': {...}}
            실패시: {'success': False, 'error': 'error_type', 'message': 'error_message', 'app_id': app_id}
        
    Example:
        result = await get_steam_game_info(1091500)  # Cyberpunk 2077
        if result['success']:
            info = result['data']
            print(f"제목: {info['title']}")
            print(f"가격: {info['price_info']['current_price']}")
            print(f"태그: {info['tags']}")
        else:
            print(f"크롤링 실패: {result['error']} - {result['message']}")
    """
    crawler = ComprehensiveGameCrawler()
    return await crawler.get_comprehensive_game_info(app_id, max_retries)


def get_steam_game_info_crawler_sync(app_id: int, max_retries: int = 7) -> Dict[str, Any]:
    """
    Steam 게임 ID를 입력받아 모든 정보를 반환하는 동기 함수
    
    Args:
        app_id (int): Steam 게임 ID
        max_retries (int): 최대 재시도 횟수 (기본값: 7 - 총 대기시간 약 5분)
        
    Returns:
        Dict[str, Any]: 
            성공시: {'success': True, 'data': {...}}
            실패시: {'success': False, 'error': 'error_type', 'message': 'error_message', 'app_id': app_id}
        
    Example:
        result = get_steam_game_info_sync(1091500)  # Cyberpunk 2077
        if result['success']:
            info = result['data']
            print(f"제목: {info['title']}")
            print(f"가격: {info['price_info']['current_price']}")
            print(f"태그: {info['tags']}")
        else:
            print(f"크롤링 실패: {result['error']} - {result['message']}")
    """
    return asyncio.run(get_steam_game_info_crawler(app_id, max_retries))


def save_game_info_json(result: Dict[str, Any], filename: Optional[str] = None) -> str:
    """게임 정보를 JSON 파일로 저장합니다."""
    if not result:
        raise ValueError("저장할 결과가 없습니다.")
    
    if not result.get('success', False):
        raise ValueError("실패한 결과는 저장할 수 없습니다.")
    
    game_info = result['data']
    
    # 파일명 생성
    if not filename:
        app_id = game_info.get('app_id', 'unknown')
        title = game_info.get('title', 'unknown').replace('/', '_').replace('\\', '_')
        # 파일명에 사용할 수 없는 문자 제거
        safe_title = re.sub(r'[<>:"|?*]', '', title)[:50]
        filename = f"game_{app_id}_{safe_title}.json"
    
    # 저장 디렉토리 생성
    save_dir = Path("data/game_info")
    save_dir.mkdir(parents=True, exist_ok=True)
    
    # 파일 경로
    file_path = save_dir / filename
    
    # JSON으로 저장
    with open(file_path, 'w', encoding='utf-8') as f:
        json.dump(game_info, f, ensure_ascii=False, indent=2)
    
    logger.info(f"게임 정보가 저장되었습니다: {file_path}")
    return str(file_path)


def save_multiple_games_csv(results: List[Dict[str, Any]], filename: Optional[str] = None) -> str:
    """여러 게임 정보를 CSV 파일로 저장합니다."""
    if not results:
        raise ValueError("저장할 결과가 없습니다.")
    
    # 성공한 결과만 필터링
    successful_results = [result for result in results if result.get('success', False)]
    
    if not successful_results:
        raise ValueError("성공한 결과가 없어 저장할 수 없습니다.")
    
    games_info = [result['data'] for result in successful_results]
    
    # 파일명 생성
    if not filename:
        timestamp = datetime.now().strftime("%Y%m%d_%H%M%S")
        filename = f"games_info_{timestamp}.csv"
    
    # 저장 디렉토리 생성
    save_dir = Path("data/game_info")
    save_dir.mkdir(parents=True, exist_ok=True)
    
    # 파일 경로
    file_path = save_dir / filename
    
    # CSV 헤더 정의
    headers = [
        'app_id', 'title', 'description', 'detailed_description', 'current_price', 'original_price', 
        'discount_percent', 'is_free', 'developer', 'publisher', 'release_date',
        'all_reviews', 'total_review_count', 'total_positive_percent',
        'tags', 'genres', 'header_image', 'crawled_at'
    ]
    
    # CSV로 저장
    with open(file_path, 'w', newline='', encoding='utf-8') as f:
        writer = csv.DictWriter(f, fieldnames=headers)
        writer.writeheader()
        
        for game_info in games_info:
            # 데이터 평탄화
            row = {
                'app_id': game_info.get('app_id', ''),
                'title': game_info.get('title', ''),
                'description': game_info.get('description', '')[:200] + '...' if len(game_info.get('description', '')) > 200 else game_info.get('description', ''),
                'detailed_description': game_info.get('detailed_description', '')[:500] + '...' if len(game_info.get('detailed_description', '')) > 500 else game_info.get('detailed_description', ''),
                'current_price': game_info.get('price_info', {}).get('current_price', ''),
                'original_price': game_info.get('price_info', {}).get('original_price', ''),
                'discount_percent': game_info.get('price_info', {}).get('discount_percent', ''),
                'is_free': game_info.get('price_info', {}).get('is_free', False),
                'developer': game_info.get('developer_publisher', {}).get('developer', ''),
                'publisher': game_info.get('developer_publisher', {}).get('publisher', ''),
                'release_date': game_info.get('release_date', ''),
                'all_reviews': game_info.get('review_info', {}).get('all_reviews', ''),
                'total_review_count': game_info.get('review_info', {}).get('total_review_count', ''),
                'total_positive_percent': game_info.get('review_info', {}).get('total_positive_percent', ''),
                'tags': ', '.join(game_info.get('tags', [])),
                'genres': ', '.join(game_info.get('genres', [])),
                'header_image': game_info.get('header_images', [''])[0] if game_info.get('header_images') else '',
                'crawled_at': game_info.get('crawled_at', '')
            }
            writer.writerow(row)
    
    logger.info(f"{len(games_info)}개 게임 정보가 CSV로 저장되었습니다: {file_path}")
    return str(file_path)


def load_game_info_json(file_path: str) -> Dict[str, Any]:
    """JSON 파일에서 게임 정보를 불러옵니다."""
    with open(file_path, 'r', encoding='utf-8') as f:
        return json.load(f)


def print_game_info(result: Dict[str, Any]):
    """게임 정보를 보기 좋게 출력합니다."""
    if not result:
        print("결과가 없습니다.")
        return
    
    # 실패한 경우
    if not result.get('success', False):
        print(f"❌ 크롤링 실패 (ID: {result.get('app_id', 'Unknown')})")
        print(f"   오류 타입: {result.get('error', 'unknown')}")
        print(f"   오류 메시지: {result.get('message', '알 수 없는 오류')}")
        if 'http_status' in result:
            print(f"   HTTP 상태: {result['http_status']}")
        if 'exception_type' in result:
            print(f"   예외 타입: {result['exception_type']}")
        return
    
    # 성공한 경우
    game_info = result.get('data', {})
    print(f"=== {game_info.get('title', 'Unknown')} (ID: {game_info.get('app_id')}) ===")
    print(f"📝 짧은 설명: {game_info.get('description', 'N/A')[:100]}...")
    
    detailed_desc = game_info.get('detailed_description', '')
    if detailed_desc:
        print(f"📄 상세 설명: {detailed_desc[:200]}...")
        print(f"   (총 {len(detailed_desc)} 문자)")
    else:
        print(f"📄 상세 설명: N/A")
    
    print(f"💰 가격: {game_info.get('price_info', {}).get('current_price', 'N/A')}")
    print(f"👨‍💻 개발사: {game_info.get('developer_publisher', {}).get('developer', 'N/A')}")
    print(f"🏢 퍼블리셔: {game_info.get('developer_publisher', {}).get('publisher', 'N/A')}")
    print(f"📅 출시일: {game_info.get('release_date', 'N/A')}")
    print(f"⭐ 전체 리뷰: {game_info.get('review_info', {}).get('all_reviews', 'N/A')}")
    print(f"🎮 장르: {', '.join(game_info.get('genres', [])[:5]) or 'N/A'}")
    print(f"🏷️ 태그: {', '.join(game_info.get('tags', [])[:5])}...")
    print(f"🖼️ 헤더 이미지: {game_info.get('header_images', ['N/A'])[0]}")


async def main(save=False):
    # 로거 설정
    setup_logger("INFO")
    
    # 테스트
    test_games = [
        (1091500, "Cyberpunk 2077"),
        #(2456740, "inZOI"),
        (570, "Dota 2"),
        (730, "Counter-Strike 2"),
        (203770,"CK2"),
        (1771300,"KCD2"),
        #(1284790,"Unknown")
    ]
    
    all_results = []
    
    for app_id, expected_title in test_games:
        print(f"\n{'='*50}")
        print(f"테스트 중: {expected_title} (ID: {app_id})")
        print(f"{'='*50}")
        
        result = await get_steam_game_info_crawler(app_id)
        print_game_info(result)
        
        if result.get('success', False) and save:
            # 개별 게임 정보를 JSON으로 저장
            save_game_info_json(result)
        
        all_results.append(result)
    
    # 모든 게임 정보를 CSV로 저장
    if all_results and save:
        successful_count = len([r for r in all_results if r.get('success', False)])
        if successful_count > 0:
            save_multiple_games_csv(all_results, "test_games.csv")
            print(f"\n📊 총 {successful_count}개 게임 정보 수집 완료!")
            print("💾 개별 JSON 파일과 통합 CSV 파일이 data/game_info/ 폴더에 저장되었습니다.")
        else:
            print("⚠️ 저장할 성공한 결과가 없습니다.")


if __name__ == "__main__":
    asyncio.run(main(save=False))<|MERGE_RESOLUTION|>--- conflicted
+++ resolved
@@ -39,21 +39,11 @@
 from pathlib import Path
 import logging
 
-<<<<<<< HEAD
-# 데이터베이스 관련 import
-try:
-    from database.inserter import GameInserter
-    DB_AVAILABLE = True
-except ImportError:
-    print("⚠️  데이터베이스 모듈을 찾을 수 없습니다. JSON 저장 모드만 사용 가능합니다.")
-    DB_AVAILABLE = False
-=======
 # 로거 유틸리티 import
 from utils.logger import setup_logger
 
 # 로거 설정
 logger = logging.getLogger(__name__)
->>>>>>> d7a98f5b
 
 class ComprehensiveGameCrawler:
     def __init__(self):
